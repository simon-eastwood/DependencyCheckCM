<!--
Copyright (c) 2012 - Jeremy Long

This file is part of Dependency-Check.

Dependency-Check is free software: you can redistribute it and/or modify
it under the terms of the GNU General Public License as published by
the Free Software Foundation, either version 3 of the License, or
(at your option) any later version.

Dependency-Check is distributed in the hope that it will be useful,
but WITHOUT ANY WARRANTY; without even the implied warranty of
MERCHANTABILITY or FITNESS FOR A PARTICULAR PURPOSE. See the
GNU General Public License for more details.

You should have received a copy of the GNU General Public License
along with Dependency-Check.  If not, see <http://www.gnu.org/licenses />.
-->

<project xmlns="http://maven.apache.org/POM/4.0.0" xmlns:xsi="http://www.w3.org/2001/XMLSchema-instance" xsi:schemaLocation="http://maven.apache.org/POM/4.0.0 http://maven.apache.org/xsd/maven-4.0.0.xsd">
    <modelVersion>4.0.0</modelVersion>
    <parent>
        <groupId>org.owasp</groupId>
        <artifactId>dependency-check-parent</artifactId>
        <version>1.0.2-SNAPSHOT</version>
    </parent>

    <artifactId>dependency-check-core</artifactId>
    <packaging>jar</packaging>

    <name>Dependency-Check Core</name>
    <!-- begin copy from http://minds.coremedia.com/2012/09/11/problem-solved-deploy-multi-module-maven-project-site-as-github-pages/ -->
    <distributionManagement>
        <site>
            <id>github-pages-site</id>
            <name>Deployment through GitHub's site deployment plugin</name>
            <url>${basedir}/../target/site/${project.version}/dependency-check-core</url>
        </site>
    </distributionManagement>
    <!-- end copy -->
    <build>
        <resources>
            <resource>
                <directory>src/main/resources</directory>
                <includes>
                    <include>**/*.properties</include>
                </includes>
                <filtering>true</filtering>
            </resource>
            <resource>
                <directory>${basedir}/..</directory>
                <targetPath>META-INF</targetPath>
                <includes>
                    <include>LICENSE.txt</include>
                    <include>NOTICE.txt</include>
                </includes>
            </resource>
            <resource>
                <directory>src/main/resources</directory>
                <excludes>
                    <exclude>**/*.properties</exclude>
                    <exclude>**/*.gif</exclude>
                    <exclude>**/*.js</exclude>
                    <exclude>**/schema/**/*.xsd</exclude>
                    <exclude>**/schema/**/*.xml</exclude>
                    <exclude>**/schema/**/*.bat</exclude>
                    <exclude>**/schema/**/*.sh</exclude>
                </excludes>
                <filtering>false</filtering>
            </resource>
        </resources>
        <testResources>
            <testResource>
                <directory>${basedir}/../src/test/resources</directory>
                <filtering>false</filtering>
            </testResource>
            <testResource>
                <directory>${basedir}/src/test/resources</directory>
                <filtering>false</filtering>
            </testResource>
        </testResources>
        <plugins>
            <plugin>
                <groupId>org.apache.maven.plugins</groupId>
                <artifactId>maven-dependency-plugin</artifactId>
                <version>2.8</version>
                <executions>
                    <execution>
                        <phase>generate-resources</phase>
                        <goals>
                            <goal>copy-dependencies</goal>
                        </goals>
                        <configuration>
                            <outputDirectory>${project.build.directory}/test-classes</outputDirectory>
                            <includeScope>provided</includeScope>
                        </configuration>
                    </execution>
                </executions>
            </plugin>
            <plugin>
                <groupId>org.apache.maven.plugins</groupId>
                <artifactId>maven-jar-plugin</artifactId>
                <version>2.4</version>
                <executions>
                    <execution>
<<<<<<< HEAD
                        <id>test-jar</id>
                        <goals>
                            <goal>test-jar</goal>
                        </goals>
                    </execution>
                    <execution>
                        <id>jar</id>
                        <goals>
                            <goal>jar</goal>
                        </goals>
                        <configuration>
                            <archive>
                                <manifest>
                                    <addDefaultImplementationEntries>true</addDefaultImplementationEntries>
                                </manifest>
                            </archive>
                            <excludes>
                                <exclude>**/checkstyle*</exclude>
                            </excludes>
                        </configuration>
                    </execution>
                </executions>
=======
                        <id>jar</id>
                        <phase>package</phase>
                        <goals>
                            <goal>jar</goal>
                        </goals>
                    </execution>
                    <execution>
                        <id>test-jar</id>
                        <phase>package</phase>
                        <goals>
                            <goal>test-jar</goal>
                        </goals>
                    </execution>
                </executions>
                <configuration>
                    <archive>
                        <manifest>
                            <addDefaultImplementationEntries>true</addDefaultImplementationEntries>
                        </manifest>
                    </archive>
                    <excludes>
                        <exclude>**/checkstyle*</exclude>
                    </excludes>
                </configuration>
>>>>>>> 9c559f44
            </plugin>
            <plugin>
                <groupId>org.codehaus.mojo</groupId>
                <artifactId>cobertura-maven-plugin</artifactId>
                <version>2.5.2</version>
                <configuration>
                    <instrumentation>
                        <ignores>
                            <ignore>.*\$KEYS\.class</ignore>
                            <ignore>.*\$Element\.class</ignore>
                        </ignores>
                        <excludes>
                            <exclude>.*\$KEYS\.class</exclude>
                            <exclude>.*\$Element\.class</exclude>
                        </excludes>
                    </instrumentation>
                    <check>
                        <branchRate>85</branchRate>
                        <lineRate>85</lineRate>
                        <haltOnFailure>false</haltOnFailure>
                        <totalBranchRate>85</totalBranchRate>
                        <totalLineRate>85</totalLineRate>
                        <packageLineRate>85</packageLineRate>
                        <packageBranchRate>85</packageBranchRate>
                        <regexes>
                            <regex>
                                <pattern>.*\$.*</pattern>
                                <branchRate>0</branchRate>
                                <lineRate>0</lineRate>
                            </regex>
                            <regex>
                                <pattern>org.owasp.dependencycheck.data.cpe.Fields</pattern>
                                <branchRate>0</branchRate>
                                <lineRate>0</lineRate>
                            </regex>
                            <regex>
                                <pattern>org.owasp.dependencycheck.App</pattern>
                                <branchRate>0</branchRate>
                                <lineRate>0</lineRate>
                            </regex>
                        </regexes>
                    </check>
                </configuration>
                <executions>
                    <execution>
                        <goals>
                            <goal>clean</goal>
                        </goals>
                    </execution>
                </executions>
            </plugin>
            <plugin>
                <groupId>org.apache.maven.plugins</groupId>
                <artifactId>maven-surefire-plugin</artifactId>
                <version>2.14</version>
                <configuration>
                    <systemProperties>
                        <property>
                            <name>net.sourceforge.cobertura.datafile</name>
                            <value>${project.build.directory}/cobertura/cobertura.ser</value>
                            <workingDirectory>target</workingDirectory>
                        </property>
                        <property>
                            <name>data.directory</name>
                            <value>${project.build.directory}/data</value>
                        </property>
                        <property>
                            <name>temp.directory</name>
                            <value>${project.build.directory}/temp</value>
                        </property>
                    </systemProperties>
                    <excludes>
                        <exclude>**/*IntegrationTest.java</exclude>
                    </excludes>
                </configuration>
            </plugin>
            <plugin>
                <groupId>org.apache.maven.plugins</groupId>
                <artifactId>maven-failsafe-plugin</artifactId>
                <version>2.14</version>
                <configuration>
                    <systemProperties>
                        <property>
                            <name>data.directory</name>
                            <value>${project.build.directory}/data</value>
                        </property>
                    </systemProperties>
                    <includes>
                        <include>**/*IntegrationTest.java</include>
                    </includes>
                </configuration>
                <executions>
                    <execution>
                        <goals>
                            <goal>integration-test</goal>
                            <goal>verify</goal>
                        </goals>
                    </execution>
                </executions>
            </plugin>
            <plugin>
                <groupId>org.apache.maven.plugins</groupId>
                <artifactId>maven-site-plugin</artifactId>
                <version>3.3</version>
                <dependencies>
                    <dependency>
                        <groupId>org.apache.maven.doxia</groupId>
                        <artifactId>doxia-module-markdown</artifactId>
                        <version>1.4</version>
                    </dependency>
                </dependencies>
                <configuration>
                    <skipDeploy>true</skipDeploy>
                    <reportPlugins>
                        <plugin>
                            <groupId>org.apache.maven.plugins</groupId>
                            <artifactId>maven-project-info-reports-plugin</artifactId>
                            <version>2.6</version>
                            <reportSets>
                                <reportSet>
                                    <reports>
                                        <report>index</report>
                                        <report>summary</report>
                                        <report>license</report>
                                        <report>help</report>
                                    </reports>
                                </reportSet>
                            </reportSets>
                        </plugin>
                        <plugin>
                            <groupId>org.apache.maven.plugins</groupId>
                            <artifactId>maven-javadoc-plugin</artifactId>
                            <version>2.9</version>
                            <reportSets>
                                <reportSet>
                                    <id>default</id>
                                    <reports>
                                        <report>javadoc</report>
                                    </reports>
                                </reportSet>
                            </reportSets>
                        </plugin>
                        <plugin>
                            <groupId>org.codehaus.mojo</groupId>
                            <artifactId>versions-maven-plugin</artifactId>
                            <version>2.0</version>
                            <reportSets>
                                <reportSet>
                                    <reports>
                                        <report>dependency-updates-report</report>
                                        <report>plugin-updates-report</report>
                                    </reports>
                                </reportSet>
                            </reportSets>
                        </plugin>
                        <plugin>
                            <groupId>org.apache.maven.plugins</groupId>
                            <artifactId>maven-jxr-plugin</artifactId>
                            <version>2.3</version>
                        </plugin>
                        <plugin>
                            <groupId>org.codehaus.mojo</groupId>
                            <artifactId>cobertura-maven-plugin</artifactId>
                            <version>2.5.2</version>
                        </plugin>
                        <plugin>
                            <groupId>org.apache.maven.plugins</groupId>
                            <artifactId>maven-surefire-report-plugin</artifactId>
                            <version>2.14</version>
                            <reportSets>
                                <reportSet>
                                    <reports>
                                        <report>report-only</report>
                                    </reports>
                                </reportSet>
                                <reportSet>
                                    <id>integration-tests</id>
                                    <reports>
                                        <report>report-only</report>
                                        <report>failsafe-report-only</report>
                                    </reports>
                                </reportSet>
                            </reportSets>
                        </plugin>
                        <plugin>
                            <groupId>org.codehaus.mojo</groupId>
                            <artifactId>taglist-maven-plugin</artifactId>
                            <version>2.4</version>
                            <configuration>
                                <tagListOptions>
                                    <tagClasses>
                                        <tagClass>
                                            <displayName>Todo Work</displayName>
                                            <tags>
                                                <tag>
                                                    <matchString>todo</matchString>
                                                    <matchType>ignoreCase</matchType>
                                                </tag>
                                                <tag>
                                                    <matchString>FIXME</matchString>
                                                    <matchType>exact</matchType>
                                                </tag>
                                            </tags>
                                        </tagClass>
                                    </tagClasses>
                                </tagListOptions>
                            </configuration>
                        </plugin>
                        <plugin>
                            <groupId>org.apache.maven.plugins</groupId>
                            <artifactId>maven-checkstyle-plugin</artifactId>
                            <version>2.10</version>
                            <configuration>
                                <enableRulesSummary>false</enableRulesSummary>
                                <configLocation>${basedir}/config/checkstyle-checks.xml</configLocation>
                                <headerLocation>${basedir}/config/checkstyle-header.txt</headerLocation>
                                <suppressionsLocation>${basedir}/config/checkstyle-suppressions.xml</suppressionsLocation>
                                <suppressionsFileExpression>checkstyle.suppressions.file</suppressionsFileExpression>
                            </configuration>
                        </plugin>
                        <plugin>
                            <groupId>org.apache.maven.plugins</groupId>
                            <artifactId>maven-pmd-plugin</artifactId>
                            <version>3.0.1</version>
                            <configuration>
                                <targetJdk>1.6</targetJdk>
                                <linkXref>true</linkXref>
                                <sourceEncoding>utf-8</sourceEncoding>
                                <excludes>
                                    <exclude>**/generated/*.java</exclude>
                                </excludes>
                            </configuration>
                        </plugin>
                        <plugin>
                            <groupId>org.codehaus.mojo</groupId>
                            <artifactId>findbugs-maven-plugin</artifactId>
                            <version>2.5.2</version>
                        </plugin>
                    </reportPlugins>
                </configuration>
            </plugin>
            <plugin>
                <groupId>org.apache.maven.plugins</groupId>
                <artifactId>maven-compiler-plugin</artifactId>
                <version>2.3.2</version>
                <configuration>
                    <showDeprecation>false</showDeprecation>
                </configuration>
            </plugin>
        </plugins>
    </build>
    <dependencies>
        <dependency>
            <groupId>org.apache.lucene</groupId>
            <artifactId>lucene-test-framework</artifactId>
            <version>4.3.1</version>
            <scope>test</scope>
        </dependency>
        <dependency>
            <groupId>com.google.code.findbugs</groupId>
            <artifactId>annotations</artifactId>
            <version>2.0.1</version>
            <optional>true</optional>
        </dependency>
        <dependency>
            <groupId>commons-cli</groupId>
            <artifactId>commons-cli</artifactId>
            <version>1.2</version>
        </dependency>
        <dependency>
            <groupId>commons-io</groupId>
            <artifactId>commons-io</artifactId>
            <version>2.4</version>
        </dependency>
        <dependency>
            <groupId>commons-lang</groupId>
            <artifactId>commons-lang</artifactId>
            <version>2.5</version>
        </dependency>
        <dependency>
            <groupId>org.apache.lucene</groupId>
            <artifactId>lucene-core</artifactId>
            <version>4.3.1</version>
        </dependency>
        <dependency>
            <groupId>org.apache.lucene</groupId>
            <artifactId>lucene-analyzers-common</artifactId>
            <version>4.3.1</version>
        </dependency>
        <dependency>
            <groupId>org.apache.lucene</groupId>
            <artifactId>lucene-queryparser</artifactId>
            <version>4.3.1</version>
        </dependency>
        <dependency>
            <groupId>org.apache.velocity</groupId>
            <artifactId>velocity</artifactId>
            <version>1.7</version>
        </dependency>
        <dependency>
            <groupId>org.apache.velocity</groupId>
            <artifactId>velocity-tools</artifactId>
            <version>2.0</version>
            <!-- very limited use of the velocity-tools, not all of the dependencies are needed-->
            <exclusions>
                <exclusion>
                    <groupId>commons-chain</groupId>
                    <artifactId>commons-chain</artifactId>
                </exclusion>
                <exclusion>
                    <groupId>javax.servlet</groupId>
                    <artifactId>servlet-api</artifactId>
                </exclusion>
                <exclusion>
                    <groupId>commons-validator</groupId>
                    <artifactId>commons-validator</artifactId>
                </exclusion>
                <exclusion>
                    <groupId>dom4j</groupId>
                    <artifactId>dom4j</artifactId>
                </exclusion>
                <exclusion>
                    <groupId>sslext</groupId>
                    <artifactId>sslext</artifactId>
                </exclusion>
                <exclusion>
                    <groupId>org.apache.struts</groupId>
                    <artifactId>struts-core</artifactId>
                </exclusion>
                <exclusion>
                    <groupId>antlr</groupId>
                    <artifactId>antlr</artifactId>
                </exclusion>
                <exclusion>
                    <groupId>org.apache.struts</groupId>
                    <artifactId>struts-taglib</artifactId>
                </exclusion>
                <exclusion>
                    <groupId>org.apache.struts</groupId>
                    <artifactId>struts-tiles</artifactId>
                </exclusion>
            </exclusions>
        </dependency>
        <dependency>
            <groupId>com.h2database</groupId>
            <artifactId>h2</artifactId>
            <version>1.3.172</version>
        </dependency>
        <dependency>
            <groupId>org.jsoup</groupId>
            <artifactId>jsoup</artifactId>
            <version>1.7.2</version>
            <type>jar</type>
        </dependency>
        <dependency>
            <groupId>org.apache.commons</groupId>
            <artifactId>commons-compress</artifactId>
            <version>1.5</version>
        </dependency>
        <!-- The following dependencies are only used during testing -->
        <dependency>
            <groupId>org.springframework</groupId>
            <artifactId>spring-webmvc</artifactId>
            <version>2.5.5</version>
            <scope>provided</scope>
            <optional>true</optional>
        </dependency>
        <dependency>
            <groupId>com.hazelcast</groupId>
            <artifactId>hazelcast</artifactId>
            <version>2.5</version>
            <scope>provided</scope>
            <optional>true</optional>
        </dependency>
        <dependency>
            <groupId>net.sf.ehcache</groupId>
            <artifactId>ehcache-core</artifactId>
            <version>2.2.0</version>
            <scope>provided</scope>
            <optional>true</optional>
        </dependency>
        <dependency>
            <groupId>org.apache.struts</groupId>
            <artifactId>struts2-core</artifactId>
            <version>2.1.2</version>
            <scope>provided</scope>
            <optional>true</optional>
        </dependency>
        <dependency>
            <groupId>org.mortbay.jetty</groupId>
            <artifactId>jetty</artifactId>
            <version>6.1.0</version>
            <scope>provided</scope>
            <optional>true</optional>
        </dependency>
        <dependency>
            <groupId>org.apache.axis2</groupId>
            <artifactId>axis2-spring</artifactId>
            <version>1.4.1</version>
            <scope>provided</scope>
            <optional>true</optional>
        </dependency>
        <dependency>
            <groupId>org.apache.axis2</groupId>
            <artifactId>axis2-adb</artifactId>
            <version>1.4.1</version>
            <scope>provided</scope>
            <optional>true</optional>
        </dependency>
        <dependency>
            <groupId>org.apache.geronimo.daytrader</groupId>
            <artifactId>daytrader-ear</artifactId>
            <version>2.1.7</version>
            <type>ear</type>
            <scope>provided</scope>
            <optional>true</optional>
        </dependency>
        <dependency>
            <groupId>org.glassfish.main.admingui</groupId>
            <artifactId>war</artifactId>
            <version>4.0</version>
            <type>war</type>
            <scope>provided</scope>
            <optional>true</optional>
        </dependency>
        <dependency>
            <groupId>org.dojotoolkit</groupId>
            <artifactId>dojo-war</artifactId>
            <version>1.3.0</version>
            <type>war</type>
            <scope>provided</scope>
            <optional>true</optional>
        </dependency>
    </dependencies>
</project><|MERGE_RESOLUTION|>--- conflicted
+++ resolved
@@ -103,30 +103,6 @@
                 <version>2.4</version>
                 <executions>
                     <execution>
-<<<<<<< HEAD
-                        <id>test-jar</id>
-                        <goals>
-                            <goal>test-jar</goal>
-                        </goals>
-                    </execution>
-                    <execution>
-                        <id>jar</id>
-                        <goals>
-                            <goal>jar</goal>
-                        </goals>
-                        <configuration>
-                            <archive>
-                                <manifest>
-                                    <addDefaultImplementationEntries>true</addDefaultImplementationEntries>
-                                </manifest>
-                            </archive>
-                            <excludes>
-                                <exclude>**/checkstyle*</exclude>
-                            </excludes>
-                        </configuration>
-                    </execution>
-                </executions>
-=======
                         <id>jar</id>
                         <phase>package</phase>
                         <goals>
@@ -151,7 +127,6 @@
                         <exclude>**/checkstyle*</exclude>
                     </excludes>
                 </configuration>
->>>>>>> 9c559f44
             </plugin>
             <plugin>
                 <groupId>org.codehaus.mojo</groupId>
